"""Define project-specific methods for data ingestion."""
# standard modules
import os
from io import BytesIO
from os import sys
from datetime import datetime
from collections import defaultdict

# 3rd party modules
import boto3
import pdfplumber
from alive_progress import alive_bar
from pony.orm import db_session, commit, select
import pprint

# local modules
from .sources import AirtableSource
from .util import (
    upsert,
    download_file,
<<<<<<< HEAD
    bcolors,
    find_all,
=======
>>>>>>> cfb03eec
    iterable,
    get_s3_bucket_keys,
    define_date_types,
    S3_BUCKET_NAME,
)
import pandas as pd

# pretty printing: for printing JSON objects legibly
pp = pprint.PrettyPrinter(indent=4)

# define exported classes
__all__ = ["SchmidtPlugin"]


class IngestPlugin:
    """Basic data ingest plugin.

    Parameters
    ----------
    name : str
        Name of project.

    Attributes
    ----------
    name

    """

    def __init__(self, name: str):
        self.name = name


class SchmidtPlugin(IngestPlugin):
    """Ingest Schmidt data and write to local database"""

    def __init__(self):
        return None

    def load_client(self, base_key):
        """Load client to access Airtable. NOTE: You must set environment
        variable `AIRTABLE_API_KEY` to use this.

        Returns
        -------
        self

        """

        # get API key from env var
        api_key = os.environ.get("AIRTABLE_API_KEY")

        if api_key is None:
            print(
                "\n\n[FATAL ERROR] No Airtable API key found. Please define it as an environment variable (e.g., `export AIRTABLE_API_KEY=[key]`)"
            )
            sys.exit(1)

        # get Airtable client for specified base
        client = AirtableSource(
            name="Airtable",
            base_key=base_key,
            api_key=os.environ.get("AIRTABLE_API_KEY"),
        )
        self.client = client
        return self

    @db_session
    def update_metadata(self, db):
        """Load data dictionaries from Airtable, and parse and write their
        contents to the database.

        Parameters
        ----------
        db : type
            Description of parameter `db`.

        Returns
        -------
        type
            Description of returned object.

        """
        # load data dictionaries from Airtable and store following the
        # pattern `self.dd_[entity_name]`
        print("Updating metadata...")
        self.dd_item = self.client.worksheet(
            name="Field definitions"
        ).as_dataframe()

        # set entity type
        self.dd_item["Entity name"] = "Item"

        # collate data dictionary dataframes into one
        self.dd_all = pd.concat([self.dd_item])

        # process data dictionary dataframes into instances for database
        to_upsert = list()
        for d in self.dd_all.to_dict(orient="records"):
            upsert_set = {
                "order": d["Order"],
                "source_name": d["Field"],
                "display_name": d["Display name"],
                "colgroup": d["Category"],
                "definition": d["Definition"],
                "possible_values": d["Possible values"],
                "export": d["Export?"],
                "type": d["Type"],
                "notes": "",  # NOT IMPLEMENTED,
            }

            # define "get" field values for datum
            upsert_get = {
                "field": d["Database field name"],
                "entity_name": d["Entity name"],
                "linked_entity_name": d["Database entity"],
            }

            # write instances to database
            action, upserted = upsert(
                cls=db.Metadata, get=upsert_get, set=upsert_set
            )
        print("Metadata updated.")
        return self

    @db_session
    def update_items(self, db, delete_old=False):
        """Get Items instance data from Airtable, parse into database records,
        and write to database.

        Parameters
        ----------
        db : type
            Description of parameter `db`.

        Returns
        -------
        type
            Description of returned object.

        """
        print("\nUpdating items...")
        self.item = self.client.worksheet(
            name="Schmidt dataset"
        ).as_dataframe()

        # list tags that use the Tag entity
        tag_fields = ("key_topics", "tags")

        # list tags that are linked entities to be tagged after the fact
        linked_fields = ("funders",)

        # list tags that are for internal use only and should be skipped
        internal_fields = (
            "assigned_to_for_final_review",
            "assigned_to_initials",
            "reviewer_initials",
        )

        # get database fields for items to write
        field_data = select(
            i
            for i in db.Metadata
            if i.entity_name == "Item"
            and i.field not in linked_fields
            and i.field not in internal_fields
        )

        # store link items
        linked_items_by_id = defaultdict(set)

        # store upserted items, and delete any in the db that aren't on the
        # list when ingest is complete
        all_upserted = set()

        def reject(d: dict) -> bool:
            """Return True if the item datum is acceptable to add to the
            database and False otherwise.

            Args:
                d (dict): The item datum based on the Airtable record.

            Returns:
                bool: True if the item datum is acceptable to add to the
                database and False otherwise.
            """
            desc: str = d.get("Description", "").strip()
            no_desc: bool = desc == ""
            not_ready: bool = not d.get("Final review", False)
            if no_desc or not_ready:
                return True
            return False

        # parse items into instances to write to database
        for d in self.item.to_dict(orient="records"):

<<<<<<< HEAD
=======
            # reject item data if not acceptable
            if reject(d):
                continue

>>>>>>> cfb03eec
            if d["Linked Record ID"] != "":
                for source_id in d["Linked Record ID"]:
                    linked_items_by_id[d["ID (automatically assigned)"]].add(
                        source_id
                    )

            get_keys = "id"
            upsert_get = dict()
            upsert_set = {"source_id": d["source_id"]}
            upsert_tag = dict()

            for field_datum in field_data:
                is_linked = (
                    field_datum.linked_entity_name != field_datum.entity_name
                )
                if is_linked:
                    continue
                else:
                    key = field_datum.field
                    name = field_datum.source_name
                    if name in d:
                        value = d[name]
                        # parse dates
                        if field_datum.type == "date":
                            if value != "":
                                value = datetime.strptime(
                                    value, "%Y-%m-%d"
                                ).date()
                            else:
                                value = None
                        elif field_datum.type == "StrArray":
                            if value == "":
                                value = list()
                            elif type(value) == str:
                                value = value.replace("; and", ";")
                                value = value.replace("; ", ";")
                                value = value.split(";")
                        elif field_datum.type == "bool":

                            if value in ("Yes", "checked", True, "True"):
                                value = True
                            elif value in ("No", "", None, False, "False"):
                                value = False
                            else:
                                value = None
                        if key not in tag_fields:
                            if key in get_keys:
                                upsert_get[key] = value
                            else:
                                upsert_set[key] = value
                        else:
                            upsert_tag[key] = value
            action, upserted = upsert(
                db.Item,
                get=upsert_get,
                set=upsert_set,
            )

            # add upserted item to master set
            all_upserted.add(upserted)

            # clear tags
            upserted.tags = list()
            upserted.key_topics = list()

            # clear authors
            upserted.authors = list()
            commit()

            # assign all tag field keys here from upsert_set
            for field in upsert_tag:
                upsert_tag_field_vals = (
                    upsert_tag[field]
                    if iterable(upsert_tag[field])
                    else [upsert_tag[field]]
                )
                for tag_name in upsert_tag_field_vals:
                    action_tag, upserted_tag = upsert(
                        db.Tag,
                        get={"name": tag_name, "field": field},
                        set=dict(),
                    )
                    getattr(upserted, field).add(upserted_tag)
                    commit()

        # Link related items
        for a_id, b_ids in linked_items_by_id.items():
            a = db.Item[a_id]
            for b_id in b_ids:
                b = db.Item.get(source_id=b_id)
                a.items.add(b)
            commit()

        # add date type
        define_date_types(db)

        # Delete old items from the db
        to_delete = select(i for i in db.Item if i not in all_upserted)
        to_delete.delete()
        commit()

        print("Items updated.")
        return self

    @db_session
    def update_item_search_text(self, db):
        """Set item `search_text` column to contain all attributes that
        should be searched.

        Parameters
        ----------
        db : type
            Description of parameter `db`.

        Returns
        -------
        type
            Description of returned object.

        """
        print("\nUpdating aggregated item search text...")
        fields_str = (
            "type_of_record",
            "title",
            "description",
            "link",
            "sub_organizations",
        )
        fields_tag = (
            "key_topics",
            "tags",
        )
        linked_fields_str = (
            "authors.authoring_organization",
            "funders.name",
            "events.name",
            "files.scraped_text",
            "authors.acronym",
        )
        all_items = select(i for i in db.Item)

        # add plain fields on the Item entity, like name and desc
        with alive_bar(all_items.count(), title="Updating search text") as bar:
            for i in all_items:
                bar()
                search_text = ""
                file_search_text = ""
                for field in fields_str:
                    value = getattr(i, field)
                    if type(value) == list:
                        value = " ".join(value)
                    search_text += value + " "
                for field in fields_tag:
                    tag_names = select(tag.name for tag in getattr(i, field))[
                        :
                    ][:]
                    search_text += " - ".join(tag_names) + " "

                # add linked fields from related entities like authors
                for field in linked_fields_str:
                    arr = field.split(".")
                    entity_name = arr[0]
                    linked_field = arr[1]
                    linked_values = select(
                        getattr(linked_entity, linked_field)
                        for linked_entity in getattr(i, entity_name)
                        if getattr(linked_entity, linked_field) is not None
                    )[:][:]
                    str_to_concat = " - ".join(linked_values) + " "
                    if linked_field == "scraped_text":
                        str_to_concat = str_to_concat[0:100000]
                        file_search_text += str_to_concat
                    else:
                        search_text += str_to_concat

                # update search text
                i.search_text = search_text.lower()
                i.file_search_text = file_search_text.lower()
                commit()
        print("Complete.")

    @db_session
    def clear_records(self, db):
        entity_classes = (
            db.Item,
            db.Funder,
            db.Author,
            db.Event,
        )
        print("\n\nDeleting existing records (except files)...")
        for entity_class in entity_classes:
            entity_class.select().delete()
            commit()
        print("Deleted.\n")

    @db_session
    def clean_tags(self, db):
        """Delete tag instances that aren't used"""
        print("\nDeleting unused tags from database...")

        # delete tags that are not used by any items
        delete_tags = select(
            i for i in db.Tag if len(i._key_topics) == 0 and len(i._tags) == 0
        )
        delete_tags.delete()
        commit()
        print("Tags cleaned.")

    @db_session
    def update_authors(self, db):
        """Update authors based on the lookup table There can be multiple
        authors for a single item.

        Parameters
        ----------
        db : type
            Description of parameter `db`.

        Returns
        -------
        type
            Description of returned object.

        """
        # update authors
        print("\nUpdating authors...")

        # get list of authors from lookup table
        self.author = self.client.worksheet(
            name="Lookup: Publishing Org"
        ).as_dataframe()

        # define foreign key field
        fkey_field = "Item IDs"

        # for each author
        for d in self.author.to_dict(orient="records"):
            # skip if no name
            if (
                d["Publishing Organization Name"] is None
                or d["Publishing Organization Name"] == ""
            ):
                continue

            # get items this refers to
            for fkey in d[fkey_field]:
                item = db.Item.get(id=fkey)
                if item is None:
                    continue

                # upsert author instance
                upsert_get = {
                    "id": d["ID (automatically assigned)"],
                }
                upsert_set = {
                    "authoring_organization": d[
                        "Publishing Organization Name"
                    ],
                    "type_of_authoring_organization": d[
                        "Type of Publishing Organization"
                    ],
                    "international_national": d[
                        "Publishing Org- International/National"
                    ],
                    "acronym": d["Abbreviations lookup"],
                }
                if d["Country name"] != "":
                    upsert_set["if_national_country_of_authoring_org"] = d[
                        "Country name"
                    ][0]
                if d["ISO2"] != "":
                    upsert_set["if_national_iso2_of_authoring_org"] = d[
                        "ISO2"
                    ][0]

                # upsert implied author
                action, upserted = upsert(
                    db.Author, get=upsert_get, set=upsert_set
                )

                # add author to item's author list
                item.authors.add(upserted)
                commit()

        # Remove any authors that have no items
        to_delete = select(i for i in db.Author if len(i.items) == 0).delete()
        commit()
        print("Authors updated.")
        return self

    @db_session
    def update_funders(self, db):
        """Update funders based on the lookup table data.

        Parameters
        ----------
        db : type
            Description of parameter `db`.

        Returns
        -------
        type
            Description of returned object.

        """

        # update funders
        print("\nUpdating funders...")

        # get list of funders from lookup table
        self.funder = self.client.worksheet(
            name="Lookup: Funder"
        ).as_dataframe()

        # define foreign key field
        fkey_field = "Item IDs"

        # for each funder
        for d in self.funder.to_dict(orient="records"):

            # get items this refers to
            for fkey in d[fkey_field]:
                item = db.Item.get(id=fkey)
                if item is None:
                    continue

                # upsert funder instance
                upsert_get = {
                    "id": d["ID (automatically assigned)"],
                }
                upsert_set = {"name": d["Funder"]}

                # upsert implied funder
                action, upserted = upsert(
                    db.Funder, get=upsert_get, set=upsert_set
                )

                # add funder to item's funder list
                item.funders.add(upserted)
                commit()

        print("Funders updated.")
        return self

    @db_session
    def update_events(self, db):
        """Update events based on the items data and write to database,
        linking to items as appropriate.

        Parameters
        ----------
        db : type
            Description of parameter `db`.

        Returns
        -------
        type
            Description of returned object.

        """
        # throw error if items data not loaded
        if not hasattr(self, "item"):
            print("[FATAL ERROR] Please `update_items` before other entities.")
            sys.exit(1)

        # update authors
        print("\nUpdating events...")

        # for each item
        for d in self.item.to_dict(orient="records"):
            event_defined = d["Event category"] != ""
<<<<<<< HEAD
            item = db.Item[int(d["ID (automatically assigned)"])]
=======
            item = db.Item.get(id=int(d["ID (automatically assigned)"]))
            if item is None:
                continue
>>>>>>> cfb03eec
            item_defined = item is not None
            if not event_defined or not item_defined:
                continue
            else:
                event_list = d["Event category"]
                if not iterable(event_list):
                    event_list = list(set([event_list]))
                all_upserted = list()
                for event in event_list:
                    upsert_get = {
                        "name": event,
                    }
                    upsert_set = {"master_id": event}

                    # upsert implied author
                    action, upserted = upsert(
                        db.Event, get=upsert_get, set=upsert_set
                    )
                    all_upserted.append(upserted)

                # link item to author
                item.events = all_upserted

        print("Events updated.")
        return self

    @db_session
    def update_files(self, db, scrape_text=True):
        """Update files based on the items data and write to database,
        linking to items as appropriate.

        Parameters
        ----------
        db : type
            Description of parameter `db`.

        Returns
        -------
        type
            Description of returned object.

        """
        # throw error if items data not loaded
        if not hasattr(self, "item"):
            print("[FATAL ERROR] Please `update_items` before other entities.")
            sys.exit(1)

        # get all s3 bucket keys
        self.s3_bucket_keys = get_s3_bucket_keys(s3_bucket_name=S3_BUCKET_NAME)

        # define s3 client
        s3 = boto3.client("s3")

        item_dicts = self.item.to_dict(orient="records")
        n_item_dicts = len(item_dicts)
        cur_item_dict = 0

        # define progress bar for item update cycle
        print("")
        with alive_bar(n_item_dicts, title="Updating files") as bar:
            # for each item
            for d in item_dicts:
                bar()
                cur_item_dict = cur_item_dict + 1

                file_defined = d["PDF Attachments"] != ""
<<<<<<< HEAD
                item = db.Item[int(d["ID (automatically assigned)"])]
=======
                item = db.Item.get(id=int(d["ID (automatically assigned)"]))
>>>>>>> cfb03eec
                item_defined = item is not None
                if (
                    not file_defined
                    or not item_defined
                    or item.exclude_pdf_from_site
                ):
                    continue
                else:
                    file_list = d["PDF Attachments"]
                    if not iterable(file_list):
                        file_list = list(set([file_list]))
                    all_upserted = list()
                    for file in file_list:
                        upsert_get = {
                            "s3_filename": file["id"],
                        }
                        has_thumbnails = "thumbnails" in file
                        source_thumbnail_permalink = (
                            file["thumbnails"]["large"]["url"]
                            if has_thumbnails
                            else None
                        )
                        upsert_set = {
                            "source_permalink": file["url"],
                            "filename": file["filename"],
                            "s3_permalink": None,
                            "exclude_from_site": item.exclude_pdf_from_site,
                            "mime_type": file["type"],
                            "source_thumbnail_permalink": source_thumbnail_permalink,
                            "s3_thumbnail_permalink": None,
                            "num_bytes": file["size"],
                        }

                        files_to_check = [
                            {
                                "file_key": file["id"],
                                "file_url": file["url"],
                                "field": "s3_permalink",
                                "scrape": True,
                            },
                            {
                                "file_key": file["id"] + "_thumb",
                                "file_url": source_thumbnail_permalink,
                                "field": "s3_thumbnail_permalink",
                                "scrape": False,
                            },
                        ]

                        for file_to_check in files_to_check:
                            file_key = file_to_check["file_key"]
                            file_url = file_to_check["file_url"]
                            if file_url is None:
                                continue
                            else:
                                scrape = file_to_check["scrape"]
                                file_already_in_s3 = (
                                    file_key in self.s3_bucket_keys
                                )

                                if not file_already_in_s3:
                                    # add file to S3 if not already there
                                    file = download_file(
                                        file_url,
                                        file_key,
                                        None,
                                        as_object=True,
                                    )

                                    if file is not None:

                                        # scrape PDF text unless file is not a PDF or
                                        # unless it is not flagged as `scrape`
                                        if scrape and scrape_text:
                                            try:
                                                pdf = pdfplumber.open(
                                                    BytesIO(file)
                                                )

                                                # # for debug: get first page only
                                                # # TODO revert
                                                # first_page = pdf.pages[0]
                                                # scraped_text = first_page.extract_text()

                                                scraped_text = ""
                                                for curpage in pdf.pages:
                                                    page_scraped_text = (
                                                        curpage.extract_text()
                                                    )
                                                    if (
                                                        page_scraped_text
                                                        is not None
                                                    ):
                                                        scraped_text += (
                                                            page_scraped_text
                                                        )
                                                upsert_set[
                                                    "scraped_text"
                                                ] = scraped_text.replace(
                                                    "\x00", ""
                                                )
                                            except Exception as e:
                                                pass
                                                # print(
                                                #     'File does not appear to be PDF, skipping scraping: ' + file['filename'])

                                        if not file_already_in_s3:
                                            # add file to s3
                                            response = s3.put_object(
                                                Body=file,
                                                Bucket=S3_BUCKET_NAME,
                                                Key=file_key,
                                            )

                                            # set to public
                                            response2 = s3.put_object_acl(
                                                ACL="public-read",
                                                Bucket=S3_BUCKET_NAME,
                                                Key=file_key,
                                            )

                                            field = file_to_check["field"]
                                            upsert_set[field] = (
                                                "https://schmidt-storage.s3-us-west-1.amazonaws.com/"
                                                + file_key
                                            )
                                            # print('Added file to s3: ' + file_key)

                        # upsert files
                        upsert_set["has_thumb"] = (
                            upsert_set["source_thumbnail_permalink"]
                            is not None
                        )
                        action, upserted = upsert(
                            db.File, get=upsert_get, set=upsert_set
                        )
                        commit()

                        # add to list of files for item
                        all_upserted.append(upserted)

                    # link item to files
                    item.files = all_upserted

        # assign s3 permalinks
        api_url = "https://api.healthsecuritynet.org/get/file/"
        for file in select(i for i in db.File):
            file.s3_permalink = (
                f"""{api_url}{file.filename.replace('?', '')}?id={file.id}"""
            )
            commit()

        # delete file records and S3 files if they are not to be shown in
        # the site
        files_to_delete = db.File.select().filter(
            lambda x: x.exclude_from_site
        )
        n_files_to_delete = files_to_delete.count()

        # define s3 resource client
        s3_resource = boto3.resource("s3")

        n_deleted = 0
        with alive_bar(
            n_files_to_delete,
            title='Deleting files that have been marked "exclude" since last update',
        ) as bar:
            for file in files_to_delete:
                bar()
                # delete s3 file and thumb, if it exists
                s3_filename = file.s3_filename
                s3_resource.Object(S3_BUCKET_NAME, s3_filename).delete()
                if file.s3_thumbnail_permalink is not None:
                    s3_resource.Object(
                        S3_BUCKET_NAME, s3_filename + "_thumb"
                    ).delete()
                file.delete()
                commit()
                n_deleted += 1

        print(
            "Deleted "
            + str(n_deleted)
            + " files (plus thumbnails) from database and S3."
        )
        print("Files updated.")
        return self

    def load_metadata(self):
        """Retrieve data dictionaries from data source and store in instance.

        Returns
        -------
        self

        """

        print("\n\n[0] Connecting to Airtable and fetching tables...")
        self.client.connect()

        # show every row of data dictionary preview in terminal
        pd.set_option("display.max_rows", None, "display.max_columns", None)

        # policy data dictionary
        self.data_dictionary = self.client.worksheet(
            name="Appendix: Policy data dictionary"
        ).as_dataframe(view="API ingest")

        # court challenges data dictionary
        self.data_dictionary_court_challenges = self.client.worksheet(
            name="Appendix: Court challenges data dictionary"
        ).as_dataframe()

        # plan data dictionary
        self.data_dictionary_plans = self.client.worksheet(
            name="Appendix: Plan data dictionary"
        ).as_dataframe(view="API ingest")

        # glossary
        self.glossary = self.client.worksheet(
            name="Appendix: glossary"
        ).as_dataframe(view="API ingest")

        return self

    @db_session
    def create_metadata(self, db, full_dd):
        """Create metadata instances if they do not exist. If they do exist,
        update them.

        Parameters
        ----------
        db : type
            Description of parameter `db`.

        Returns
        -------
        type
            Description of returned object.

        """
        print("\n\n[2] Ingesting metadata from data dictionary...")
        colgroup = ""
        upserted = set()
        n_inserted = 0
        n_updated = 0
        db.Metadata.select().delete()
        commit()

        for i, d in full_dd.iterrows():
            if d["Category"] != "":
                colgroup = d["Category"]
            if d["Database entity"] == "" or d["Database field name"] == "":
                continue
            metadatum_attributes = {
                "ingest_field": d["Ingest field name"],
                "display_name": d["Field"],
                "colgroup": colgroup,
                "definition": d["Definition"],
                "possible_values": d["Possible values"],
                "notes": d["Notes"] if not pd.isna(d["Notes"]) else "",
                "order": d["Order"],
                "export": d["Export?"] == True,
            }
            action, instance = upsert(
                db.Metadata,
                {
                    "field": d["Database field name"],
                    "entity_name": d["Database entity"],
                    "class_name": d["Type"],
                },
                metadatum_attributes,
            )
            if action == "update":
                n_updated += 1
            elif action == "insert":
                n_inserted += 1
            upserted.add(instance)

        # add extra metadata not in the data dictionary
        other_metadata = [
            (
                {
                    "field": "loc",
                    "entity_name": "Place",
                    "class_name": "Policy",
                },
                {
                    "ingest_field": "loc",
                    "display_name": "Country / Specific location",
                    "colgroup": "",
                    "definition": "The location affected by the policy",
                    "possible_values": "Any text",
                    "notes": "",
                    "order": 0,
                    "export": False,
                },
            ),
            (
                {"field": "loc", "entity_name": "Place", "class_name": "Plan"},
                {
                    "ingest_field": "loc",
                    "display_name": "Country / Specific location",
                    "colgroup": "",
                    "definition": "The location affected by the plan",
                    "possible_values": "Any text",
                    "notes": "",
                    "order": 0,
                    "export": False,
                },
            ),
            (
                {
                    "field": "source_id",
                    "entity_name": "Policy",
                    "class_name": "Policy",
                },
                {
                    "ingest_field": "source_id",
                    "display_name": "Source ID",
                    "colgroup": "",
                    "definition": "The unique ID of the record in the original dataset",
                    "possible_values": "Any text",
                    "order": 0,
                    "notes": "",
                    "export": False,
                },
            ),
            (
                {
                    "field": "source_id",
                    "entity_name": "Plan",
                    "class_name": "Plan",
                },
                {
                    "ingest_field": "source_id",
                    "display_name": "Source ID",
                    "colgroup": "",
                    "definition": "The unique ID of the record in the original dataset",
                    "possible_values": "Any text",
                    "order": 0,
                    "notes": "",
                    "export": False,
                },
            ),
            (
                {
                    "field": "source_id",
                    "entity_name": "Court_Challenge",
                    "class_name": "Court_Challenge",
                },
                {
                    "ingest_field": "source_id",
                    "display_name": "Source ID",
                    "colgroup": "",
                    "definition": "The unique ID of the record in the original dataset",
                    "possible_values": "Any text",
                    "order": 0,
                    "notes": "",
                    "export": False,
                },
            ),
            (
                {
                    "field": "date_end_actual_or_anticipated",
                    "entity_name": "Policy",
                    "class_name": "Policy",
                },
                {
                    "ingest_field": "",
                    "display_name": "Policy end date",
                    "colgroup": "",
                    "definition": "The date on which the policy or law will (or did) end",
                    "possible_values": "Any date",
                    "order": 0,
                    "notes": "",
                    "export": False,
                },
            ),
        ]
        for get, d in other_metadata:
            action, instance = upsert(db.Metadata, get, d)
            if action == "update":
                n_updated += 1
            elif action == "insert":
                n_inserted += 1
            upserted.add(instance)

        # delete all records in table but not in ingest dataset
        n_deleted = db.Metadata.delete_2(upserted)
        commit()
        print("Inserted: " + str(n_inserted))
        print("Updated: " + str(n_updated))
        print("Deleted: " + str(n_deleted))

    @db_session
    def update_glossary(self, db, delete_old):
        """Create glossary instances, deleting existing."""
        print("\n\n[2b] Ingesting glossary from Airtable...")
        self.glossary_dicts = (
            self.client.worksheet(name="Glossary (work in progress)")
            .as_dataframe()
            .to_dict(orient="records")
        )

        if delete_old:
            print("Deleting existing glossary records...")
            orig_records = db.Glossary.select()
            n_deleted = orig_records.count()
            orig_records.delete()
            commit()
            print("Deleted.")

        # get glossary terms from Airtable

        upserted = set()
        n_inserted = 0
        n_updated = 0

        with alive_bar(
            len(self.glossary_dicts), title="Ingesting glossary records"
        ) as bar:
            for d in self.glossary_dicts:
                bar()
                new_record = dict(
                    colname=d.get("Category"),
                    term=d.get("Name"),
                    definition=d.get("Definition (in progress)"),
                )
                action, instance = upsert(
                    db.Glossary,
                    new_record,
                    dict(),
                )

                if action == "update":
                    n_updated += 1
                elif action == "insert":
                    n_inserted += 1

        commit()
        print("Inserted: " + str(n_inserted))
        print("Updated: " + str(n_updated))
        print("Deleted: " + str(n_deleted))

    def check(self, data):
        """Perform QA/QC on the data and return a report.
        TODO

        Parameters
        ----------
        data : type
            Description of parameter `data`.

        Returns
        -------
        type
            Description of returned object.

        """
        print("\n\n[1] Performing QA/QC on dataset...")

        valid = True

        # unique primary key `id`
        dupes = data.duplicated(["Unique ID"])
        if dupes.any():
            print("\nDetected duplicate unique IDs:")
            print(data[dupes == True].loc[:, "Unique ID"])
            valid = False

        # dates formatted well
        # TODO

        return valid<|MERGE_RESOLUTION|>--- conflicted
+++ resolved
@@ -18,11 +18,6 @@
 from .util import (
     upsert,
     download_file,
-<<<<<<< HEAD
-    bcolors,
-    find_all,
-=======
->>>>>>> cfb03eec
     iterable,
     get_s3_bucket_keys,
     define_date_types,
@@ -218,13 +213,10 @@
         # parse items into instances to write to database
         for d in self.item.to_dict(orient="records"):
 
-<<<<<<< HEAD
-=======
             # reject item data if not acceptable
             if reject(d):
                 continue
 
->>>>>>> cfb03eec
             if d["Linked Record ID"] != "":
                 for source_id in d["Linked Record ID"]:
                     linked_items_by_id[d["ID (automatically assigned)"]].add(
@@ -596,13 +588,9 @@
         # for each item
         for d in self.item.to_dict(orient="records"):
             event_defined = d["Event category"] != ""
-<<<<<<< HEAD
-            item = db.Item[int(d["ID (automatically assigned)"])]
-=======
             item = db.Item.get(id=int(d["ID (automatically assigned)"]))
             if item is None:
                 continue
->>>>>>> cfb03eec
             item_defined = item is not None
             if not event_defined or not item_defined:
                 continue
@@ -669,11 +657,7 @@
                 cur_item_dict = cur_item_dict + 1
 
                 file_defined = d["PDF Attachments"] != ""
-<<<<<<< HEAD
-                item = db.Item[int(d["ID (automatically assigned)"])]
-=======
                 item = db.Item.get(id=int(d["ID (automatically assigned)"]))
->>>>>>> cfb03eec
                 item_defined = item is not None
                 if (
                     not file_defined
